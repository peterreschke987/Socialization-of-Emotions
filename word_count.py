# This script uses libraries (see the import statements below)
#   If you have trouble, you might need to run the following commands in
#   a command window to install the packages
#       pip install python-docx
#       pip install pandas
#       pip install tk


from docx import Document
import re
import os
import sys
import pandas as pd
import tkinter as tk
from tkinter import filedialog
<<<<<<< HEAD
import ast
import argparse

class Socialization_of_Emotion(object):
    """
    A class used to handle the data collection from .docx files as well as 
    key word searches
    
    Examples
    --------
    >>> #Default Parameters
    >>> soe = Socialization_of_Emotion()
    >>> soe.search_keys()    
    >>> #Rerun without rebuilding
    >>> soe = Socialization_of_Emotion(setUpFile="results/word_count_final.csv")
    >>> soe.search_keys()
    
    >>> #Use different .docs folder
    >>> soe = Socialization_of_Emotion(originDirectory="2020 Combined Cleaned Transcriptions",
                                       saveDirectory="results",
                                       saveFile="word_counts_final2.csv",
                                       keysFile="NEW keywords2.csv")
    >>> soe.search_keys()
    >>> #Rerun without rebuilding
    >>> soe = Socialization_of_Emotion(setUpFile="results/word_count_final2.csv")
    >>> soe.search_keys()
    """
    def __init__(self, 
                 setUpFile=None,
                 originDirectory="2019 Combined Cleaned Transcriptions",
                 saveDirectory="results",
                 saveFile="word_counts_final.csv",
                 keysFile="NEW keywords.csv",     
                 verbose=True
                ):
        """
        Parameters
        ----------
            setupFile : str or None, optional
                Path to the a set up file (saved from earlier). If None, then will
                use the files in originDirectory to create a set up file, saveFile,
                in saveDirectory. Default is None
                
            originDirectory : str, optional
                Directory storing the .docx files; only matters when setUpFile is None.
                Default is '2019 Combined Cleaned Transactions'
                
            saveDirectory : str, optional
                Directory to save saveFile to; only matters when setUpFile is None.
                Default is 'results'
                
            saveFile : str, optional
                CSV file to save the results to; default is 'word_counts_final.csv'
                
            keysFileName : str, optional
                CSV file with search queries; default is 'NEW keywords.csv'     
                
            verbose : bool, optional
                Whether to print out helpful statements to show progress; default is True
        """
        #Check input
        if type(saveFile) != str or saveFile[-4:] != '.csv':
            raise ValueError("saveFile must be a .csv file; got {}".format(saveFile))
        if type(keysFile) != str or keysFile[-4:] != '.csv':
            raise ValueError("keysFileName must be a .csv file; got {}".format(keysFile))
            
        self.originDirectory = originDirectory
        self.saveDirectory = saveDirectory
        self.saveFile = saveFile
        self.keysFile = keysFile
        self.verbose=verbose
        if setUpFile is not None:
            try:
                self.df_counts = pd.read_csv(setUpFile)
                self.setUpFile = setUpFile
            except:
                raise ValueError("Could not find setUpFile at {}".format(setUpFile))
=======

# Global variables
originDirectory = "rawFiles"  # Default will get rewritten by dialog menu
saveDirectory = "parsedFiles"  # Default will get rewritten by dialog menu
fileName_keys = 'testName.csv'  # Default will get rewritten by dialog menu
head_emotion = 'Emotion Words'  # Column name in csv for Emotion Words
head_emoter = 'Emoter Words'  # Column name in csv for Emoter Words
head_objects = 'Object Words'  # Column name in csv for Object Words

counts = {}  # Initialize an empty dictionary to keep track of the number of times a word is spoken by parent and child
columnNames = ['ID', 'PageNum', 'P_transcript', 'C_transcript', 'P_WordCount',
               'C_WordCount']  # A list to keep track of column names for final data file
df_counts = pd.DataFrame(columns=columnNames)
countWords = False  # This boolean keeps track so the words are only counted the first iteration
numPages = 30  # The number of different pictures the children could be shown
currSpeaker = 'None'
currPage = 'None'
currDoc = 'None'
currIndex = 'None'


##############################################################
# updateWordCount counts the number of words in each paragraph

# Called from Main
# Returns: Nothing
##############################################################
def updateWordCount(filename):
    global currIndex  # Reference the global current Index
    global currSpeaker  # Reference the global current Speaker
    global currDoc  # FIXME
    doc = Document(filename)  # Open the current document
    for paragraph in doc.paragraphs:
        # print('\t',paragraph.text)

        # Update from a speaker change
        if (paragraph.text[:5].lower() == 'paren' or paragraph.text[:5].lower() == 'child'):
            currSpeaker = paragraph.text[:5].lower()

        # Update from a page change
        page_in_para = re.search('\[([pP]age )([\d\w]+)\]', paragraph.text)
        if (page_in_para):
            currPage = page_in_para[2]
            currIndex = currDoc + '-Page-' + currPage
            df_counts.loc[currIndex, 'P_WordCount'] = 0  # Initialize the Parent word count for the file
            df_counts.loc[currIndex, 'C_WordCount'] = 0  # Initialize the Child word count for the file
            if (currPage.lower == 'stop'):
                print('Stop Page Detected')
            else:
                df_counts.loc[currIndex, 'ID'] = currDoc
                df_counts.loc[currIndex, 'PageNum'] = currPage

        # Save the transcript
        if ((currSpeaker == 'paren') & (len(re.findall(r'\d\d:\d\d', paragraph.text)) == 0)):
            if (pd.isna(df_counts.loc[currIndex, 'P_transcript'])):
                df_counts.loc[currIndex, 'P_transcript'] = ""
            df_counts.loc[currIndex, 'P_transcript'] = df_counts.loc[currIndex, 'P_transcript'] + ' ' + paragraph.text
        elif ((currSpeaker == 'child') & (len(re.findall(r'\d\d:\d\d', paragraph.text)) == 0)):
            if (pd.isna(df_counts.loc[currIndex, 'C_transcript'])):
                df_counts.loc[currIndex, 'C_transcript'] = ""
            df_counts.loc[currIndex, 'C_transcript'] = df_counts.loc[currIndex, 'C_transcript'] + ' ' + paragraph.text

        # Handle the initialization of a new cell
        if (pd.isna(df_counts.loc[currIndex, 'P_WordCount'])):
            df_counts.loc[currIndex, 'P_WordCount'] = 0
            df_counts.loc[currIndex, 'C_WordCount'] = 0
        currParent = df_counts.loc[currIndex, 'P_WordCount']  # Grab the current sum of parent words in paragraph
        currChild = df_counts.loc[currIndex, 'C_WordCount']  # Grab the current sum of child  words in paragraph

        # Update the Word Count
        if (paragraph.text == ""):
            words = 0
>>>>>>> c47fe93a
        else:
            self._setUp()            
        
    def _setUp(self):
        directory = os.fsencode(self.originDirectory)
        columnNames = ['ID', 'PageNum', 'P_transcript', 'C_transcript', 'P_WordCount', 'C_WordCount']
        self.df_counts = pd.DataFrame(columns=columnNames)
        for file in os.listdir(directory):  # Grab each file, one at a time
            filename = os.fsdecode(file)  # Take the code from computer language to a path
            if filename.split('.')[-1] != 'docx':
                continue #skip non .docx files
            openName = self.originDirectory + os.sep + filename # I want to leave the original files alone, so put edited files in a different location
            self._updateWordCount(openName)
            self.setUpFile = self.saveDirectory + os.sep + self.saveFile
            self.df_counts.to_csv(self.setUpFile, index=True, index_label='Participant_ID')
        
    def _updateWordCount(self, filename):
        """
        Iterates through a .docx file and adds data for each page number
        
        Parameters
        ----------
            filename : str
                Path to a .docx file
        """
        doc = Document(filename)  # Open the current document
        currDoc = filename.split(os.sep)[-1][:-5]
        if self.verbose:
            print('Working to analyze ' + currDoc)  # User-friendly message
        currIndex = None
        currPage = None
        currSpeaker = None
        doc = Document(filename)  # Open the current document
        for paragraph in doc.paragraphs:
            if paragraph.text == '':
                continue

            # Update from a speaker change
            if paragraph.text[:5].lower() in ['paren', 'child']:
                currSpeaker = paragraph.text[:5].lower()
                continue

            # Update from a page change
            page_in_para = re.search('\[([pP]age )([\d\w]+)\]', paragraph.text)
            if page_in_para:
                currPage = page_in_para[2]
                currIndex = currDoc + '-Page-' + currPage
                if (currPage.lower == 'stop'):
                    if self.verbose:
                        print('Stop Page Detected')
                else:
                    self.df_counts.loc[currIndex, 'ID'] = currDoc
                    self.df_counts.loc[currIndex, 'PageNum'] = currPage

            if currIndex is not None:
                # Save the transcript
                if currSpeaker == 'paren':
                    if pd.isna(self.df_counts.loc[currIndex, 'P_transcript']):
                        self.df_counts.loc[currIndex, 'P_transcript'] = ""
                    self.df_counts.loc[currIndex, 'P_transcript'] += ' ' + paragraph.text
                elif currSpeaker == 'child':
                    if pd.isna(self.df_counts.loc[currIndex, 'C_transcript']):
                        self.df_counts.loc[currIndex, 'C_transcript'] = ""
                    self.df_counts.loc[currIndex, 'C_transcript'] += ' ' + paragraph.text

                # Handle the initialization of a new cell
                if pd.isna(self.df_counts.loc[currIndex, 'P_WordCount']):
                    self.df_counts.loc[currIndex, 'P_WordCount'] = 0
                if pd.isna(self.df_counts.loc[currIndex, 'C_WordCount']):
                    self.df_counts.loc[currIndex, 'C_WordCount'] = 0

                # Update the Word Count
                wordcount = len(re.findall("(\S+)", paragraph.text))  # Count the total number of words
                pageNum = len(re.findall(r'\[[pP]age [\d\w]+\]',
                                         paragraph.text))  # Find all the [page ##] to subtract from word count
                wordCorrect = len(re.findall(r'\[\[\w+\]\]',
                                             paragraph.text))  # Find all the instances of 'nake [[snake]] where word is corrected
                name = len(re.findall(r'\[[a-zA-Z\']+ name\]',
                                      paragraph.text))  # Find the instances where name has been de-identified
                words = wordcount - 2*pageNum - wordCorrect - name  # Each [page ##] has two words, each [[corrected]] has one, and count [child's name] as 1 word instead of two
                if (currSpeaker == 'paren'):
                    self.df_counts.loc[currIndex, 'P_WordCount'] += words
                elif (currSpeaker == 'child'):
                    self.df_counts.loc[currIndex, 'C_WordCount'] += words
                    
    def search_keys(self):
        """
        Iterates over keysFile and searches each transcript for a match. 
        Creates a parent column and child column for each query
        """
        if 'P_transcript' not in self.df_counts.columns:
            raise Exception("Invalid setUpFile at {}: missing column P_transcript".format(self.setUpFile))
        if 'C_transcript' not in self.df_counts.columns:
            raise Exception("Invalid setUpFile at {}: missing column C_transcript".format(self.setUpFile))
            
        keywords = pd.read_csv(self.keysFile)
        if self.verbose:
            print('Analyzing Key Words')
        for index, row in keywords.iterrows():
            for query in row:
                if isinstance(query, str):
                    self.df_counts.loc[:, 'P_' + query] = self.df_counts.P_transcript.str.lower().str.count(query)
                    self.df_counts.loc[:, 'C_' + query] = self.df_counts.C_transcript.str.lower().str.count(query)
        self.df_counts.fillna(0, inplace=True)
        savePath = self.saveDirectory + os.sep + self.saveFile
        self.df_counts.to_csv(savePath, index=True, index_label='Participant_ID')
        if self.verbose:
            print("Results saved to {}".format(savePath))
            
def main(args):
    parser = argparse.ArgumentParser(description="Argument parser for word_count.py")
    parser.add_argument('-o', type=ast.literal_eval, default=True, help="Whether to prompt the user for an origin directory (where to search for the .docx files).")
    parser.add_argument('-s', type=ast.literal_eval, default=True, help="Whether to prompt the user for a save directory (where the results will be saved to).")
    parser.add_argument('-k', type=ast.literal_eval, default=True, help="Whether to prompt the user for a keys file (csv with search queries).")
    parser.add_argument('-r', type=ast.literal_eval, default=False, help="Whether to prompt the user for a setUpFile (csv with the previous results)")
    parser.add_argument('--setUpFile', type=str, default='results' + os.sep + 'word_counts_final.csv', help="File with previous results.")
    parser.add_argument('--originDirectory', type=str, default='2019 Combined Cleaned Transcriptions', help="Directory to search for the .docx files.")
    parser.add_argument('--saveDirectory', type=str, default='results', help="Directory the results will be saved to.")
    parser.add_argument('--keysFile', type=str, default="New keywords.csv", help="csv file with search queries.")
    parser.add_argument('--saveFile', type=str, default='word_counts_final.csv', help="csv file to save the results to.")
    parser.add_argument('--verbose', type=ast.literal_eval, default=True, help="Whether to print out progress messages.")       
    opts = parser.parse_args(args)
    
    root = tk.Tk()
    root.withdraw()
    
    if opts.o and not opts.r:
        originDirectory = filedialog.askdirectory(title="Select the folder with your .docx files")
    else:
        originDirectory = opts.originDirectory
    if opts.s and not opts.r:
        saveDirectory = filedialog.askdirectory(title="Select the folder to save results to")
    else:
        saveDirectory = opts.saveDirectory
    if opts.k and not opts.r:        
        keysFile = filedialog.askopenfilename(title="Select a csv file containing your keywords",
                                           filetypes=(("CSV Files", "*.csv"), ("All Files", "*.*")))
<<<<<<< HEAD
    else:
        keysFile = opts.keysFile
    if opts.r:        
        setUpFile = filedialog.askopenfilename(title="Select a csv file containing previous results",
                                           filetypes=(("CSV Files", "*.csv"), ("All Files", "*.*")))
    else:
        setUpFile = None    
    
    soe = Socialization_of_Emotion(setUpFile=setUpFile,
                                   originDirectory=originDirectory,
                                   saveDirectory=saveDirectory,                                   
                                   saveFile=opts.saveFile,
                                   keysFile=keysFile,
                                   verbose=opts.verbose)
    soe.search_keys()
            
if __name__ == "__main__":
    main(sys.argv[1:])
=======
    originDirectory = filedialog.askdirectory(title="Select the folder with your original files")
    saveDirectory = filedialog.askdirectory(title=" Select the folder where you want to the output file to be")
    print(fileName_keys)
    keywords = pd.read_csv(fileName_keys, delimiter=',')  # Read in key words from the csv file
    ##############################################################
    # Dynamically create the column names for the final data file
    # using all the given words in the current csv file

    # IMPORTANT: If at some point, you add a new column of words,
    #   You will need to come in here and duplicate this code for your column
    ##############################################################
    for emotion in keywords.loc[:, head_emotion]:  # First do the emotions
        if (isinstance(emotion, str)):
            df_counts.loc[currIndex, 'P_' + emotion] = 0
            df_counts.loc[currIndex, 'C_' + emotion] = 0
    for emoter in keywords.loc[:, head_emoter]:  # Then do the emoters
        if (isinstance(emoter, str)):
            df_counts.loc[currIndex, 'P_' + emoter] = 0
            df_counts.loc[currIndex, 'C_' + emoter] = 0
    for referent in keywords.loc[:, head_objects]:
        if (isinstance(referent, str)):  # Then do the objects
            df_counts.loc[currIndex, 'P_' + referent] = 0
            df_counts.loc[currIndex, 'C_' + referent] = 0

    ### This directory section will make the code execute on each of the files in the originDirectory
    directory = os.fsencode(originDirectory)
    for file in os.listdir(directory):  # Grab each file, one at a time
        filename = os.fsdecode(file)  # Take the code from computer language to a path
        if filename.split('.')[-1] != 'docx':
            continue #skip non .docx files
        currDoc = filename[:(len(filename) - 5)]  # Grab the name of the current document from the full path
        print('Working to analyze ' + currDoc)  # User-friendly message
        openName = originDirectory + "/" + filename  # I want to leave the original files alone, so put edited files in a different location

        doc = Document(originDirectory + '/' + filename)  # Open the original file
        updateWordCount(openName)
        df_counts.to_csv(saveDirectory + r'\word_counts_final.csv', index=True, index_label='Participant_ID')

        # indexNames = df_counts[df_counts['PageNum'] == 'stop']
        # df_counts.drop(indexNames, inplace=True)

        # Go through each row of the key words you read in from the file
    print('Analyzing Key Words')
    for index, row in keywords.iterrows():
        # print(row[head_emotion], ' ', row[head_emoter],' ',row[head_objects])
        for indexCount, rowCount in df_counts.iterrows():
            p_transcript = str(df_counts.loc[indexCount, 'P_transcript']).lower()
            c_transcript = str(df_counts.loc[indexCount, 'C_transcript']).lower()
            print(p_transcript)
            print(c_transcript)
            if (isinstance(row[head_emotion], str)):
                parentWord = len(re.findall(row[head_emotion], p_transcript))
                childWord = len(re.findall(row[head_emotion], c_transcript))
                df_counts.loc[indexCount, 'P_' + row[head_emotion]] = parentWord
                df_counts.loc[indexCount, 'C_' + row[head_emotion]] = childWord
            if (isinstance(row[head_emoter], str)):
                parentWord = len(re.findall(row[head_emoter], p_transcript))
                childWord = len(re.findall(row[head_emoter], c_transcript))
                df_counts.loc[indexCount, 'P_' + row[head_emoter]] = parentWord
                df_counts.loc[indexCount, 'C_' + row[head_emoter]] = childWord
            if (isinstance(row[head_objects], str)):
                parentWord = len(re.findall(row[head_objects], p_transcript))
                childWord = len(re.findall(row[head_objects], c_transcript))
                df_counts.loc[indexCount, 'P_' + row[head_objects]] = parentWord
                df_counts.loc[indexCount, 'C_' + row[head_objects]] = childWord

    df_counts.fillna(0, inplace=True)
    # Once you are done, write your dataframe to a csv so you can run your statistics :)
    df_counts.to_csv(saveDirectory + r'\word_counts_final.csv', index=True, index_label='Participant_ID')

    # Give the user a message to let them know they are done.
    print("\n\n\nOutput for each file successfully written to csv file in parsed folder\n\n\n")

    # End of Program
>>>>>>> c47fe93a
<|MERGE_RESOLUTION|>--- conflicted
+++ resolved
@@ -13,7 +13,6 @@
 import pandas as pd
 import tkinter as tk
 from tkinter import filedialog
-<<<<<<< HEAD
 import ast
 import argparse
 
@@ -91,80 +90,6 @@
                 self.setUpFile = setUpFile
             except:
                 raise ValueError("Could not find setUpFile at {}".format(setUpFile))
-=======
-
-# Global variables
-originDirectory = "rawFiles"  # Default will get rewritten by dialog menu
-saveDirectory = "parsedFiles"  # Default will get rewritten by dialog menu
-fileName_keys = 'testName.csv'  # Default will get rewritten by dialog menu
-head_emotion = 'Emotion Words'  # Column name in csv for Emotion Words
-head_emoter = 'Emoter Words'  # Column name in csv for Emoter Words
-head_objects = 'Object Words'  # Column name in csv for Object Words
-
-counts = {}  # Initialize an empty dictionary to keep track of the number of times a word is spoken by parent and child
-columnNames = ['ID', 'PageNum', 'P_transcript', 'C_transcript', 'P_WordCount',
-               'C_WordCount']  # A list to keep track of column names for final data file
-df_counts = pd.DataFrame(columns=columnNames)
-countWords = False  # This boolean keeps track so the words are only counted the first iteration
-numPages = 30  # The number of different pictures the children could be shown
-currSpeaker = 'None'
-currPage = 'None'
-currDoc = 'None'
-currIndex = 'None'
-
-
-##############################################################
-# updateWordCount counts the number of words in each paragraph
-
-# Called from Main
-# Returns: Nothing
-##############################################################
-def updateWordCount(filename):
-    global currIndex  # Reference the global current Index
-    global currSpeaker  # Reference the global current Speaker
-    global currDoc  # FIXME
-    doc = Document(filename)  # Open the current document
-    for paragraph in doc.paragraphs:
-        # print('\t',paragraph.text)
-
-        # Update from a speaker change
-        if (paragraph.text[:5].lower() == 'paren' or paragraph.text[:5].lower() == 'child'):
-            currSpeaker = paragraph.text[:5].lower()
-
-        # Update from a page change
-        page_in_para = re.search('\[([pP]age )([\d\w]+)\]', paragraph.text)
-        if (page_in_para):
-            currPage = page_in_para[2]
-            currIndex = currDoc + '-Page-' + currPage
-            df_counts.loc[currIndex, 'P_WordCount'] = 0  # Initialize the Parent word count for the file
-            df_counts.loc[currIndex, 'C_WordCount'] = 0  # Initialize the Child word count for the file
-            if (currPage.lower == 'stop'):
-                print('Stop Page Detected')
-            else:
-                df_counts.loc[currIndex, 'ID'] = currDoc
-                df_counts.loc[currIndex, 'PageNum'] = currPage
-
-        # Save the transcript
-        if ((currSpeaker == 'paren') & (len(re.findall(r'\d\d:\d\d', paragraph.text)) == 0)):
-            if (pd.isna(df_counts.loc[currIndex, 'P_transcript'])):
-                df_counts.loc[currIndex, 'P_transcript'] = ""
-            df_counts.loc[currIndex, 'P_transcript'] = df_counts.loc[currIndex, 'P_transcript'] + ' ' + paragraph.text
-        elif ((currSpeaker == 'child') & (len(re.findall(r'\d\d:\d\d', paragraph.text)) == 0)):
-            if (pd.isna(df_counts.loc[currIndex, 'C_transcript'])):
-                df_counts.loc[currIndex, 'C_transcript'] = ""
-            df_counts.loc[currIndex, 'C_transcript'] = df_counts.loc[currIndex, 'C_transcript'] + ' ' + paragraph.text
-
-        # Handle the initialization of a new cell
-        if (pd.isna(df_counts.loc[currIndex, 'P_WordCount'])):
-            df_counts.loc[currIndex, 'P_WordCount'] = 0
-            df_counts.loc[currIndex, 'C_WordCount'] = 0
-        currParent = df_counts.loc[currIndex, 'P_WordCount']  # Grab the current sum of parent words in paragraph
-        currChild = df_counts.loc[currIndex, 'C_WordCount']  # Grab the current sum of child  words in paragraph
-
-        # Update the Word Count
-        if (paragraph.text == ""):
-            words = 0
->>>>>>> c47fe93a
         else:
             self._setUp()            
         
@@ -302,7 +227,6 @@
     if opts.k and not opts.r:        
         keysFile = filedialog.askopenfilename(title="Select a csv file containing your keywords",
                                            filetypes=(("CSV Files", "*.csv"), ("All Files", "*.*")))
-<<<<<<< HEAD
     else:
         keysFile = opts.keysFile
     if opts.r:        
@@ -320,80 +244,4 @@
     soe.search_keys()
             
 if __name__ == "__main__":
-    main(sys.argv[1:])
-=======
-    originDirectory = filedialog.askdirectory(title="Select the folder with your original files")
-    saveDirectory = filedialog.askdirectory(title=" Select the folder where you want to the output file to be")
-    print(fileName_keys)
-    keywords = pd.read_csv(fileName_keys, delimiter=',')  # Read in key words from the csv file
-    ##############################################################
-    # Dynamically create the column names for the final data file
-    # using all the given words in the current csv file
-
-    # IMPORTANT: If at some point, you add a new column of words,
-    #   You will need to come in here and duplicate this code for your column
-    ##############################################################
-    for emotion in keywords.loc[:, head_emotion]:  # First do the emotions
-        if (isinstance(emotion, str)):
-            df_counts.loc[currIndex, 'P_' + emotion] = 0
-            df_counts.loc[currIndex, 'C_' + emotion] = 0
-    for emoter in keywords.loc[:, head_emoter]:  # Then do the emoters
-        if (isinstance(emoter, str)):
-            df_counts.loc[currIndex, 'P_' + emoter] = 0
-            df_counts.loc[currIndex, 'C_' + emoter] = 0
-    for referent in keywords.loc[:, head_objects]:
-        if (isinstance(referent, str)):  # Then do the objects
-            df_counts.loc[currIndex, 'P_' + referent] = 0
-            df_counts.loc[currIndex, 'C_' + referent] = 0
-
-    ### This directory section will make the code execute on each of the files in the originDirectory
-    directory = os.fsencode(originDirectory)
-    for file in os.listdir(directory):  # Grab each file, one at a time
-        filename = os.fsdecode(file)  # Take the code from computer language to a path
-        if filename.split('.')[-1] != 'docx':
-            continue #skip non .docx files
-        currDoc = filename[:(len(filename) - 5)]  # Grab the name of the current document from the full path
-        print('Working to analyze ' + currDoc)  # User-friendly message
-        openName = originDirectory + "/" + filename  # I want to leave the original files alone, so put edited files in a different location
-
-        doc = Document(originDirectory + '/' + filename)  # Open the original file
-        updateWordCount(openName)
-        df_counts.to_csv(saveDirectory + r'\word_counts_final.csv', index=True, index_label='Participant_ID')
-
-        # indexNames = df_counts[df_counts['PageNum'] == 'stop']
-        # df_counts.drop(indexNames, inplace=True)
-
-        # Go through each row of the key words you read in from the file
-    print('Analyzing Key Words')
-    for index, row in keywords.iterrows():
-        # print(row[head_emotion], ' ', row[head_emoter],' ',row[head_objects])
-        for indexCount, rowCount in df_counts.iterrows():
-            p_transcript = str(df_counts.loc[indexCount, 'P_transcript']).lower()
-            c_transcript = str(df_counts.loc[indexCount, 'C_transcript']).lower()
-            print(p_transcript)
-            print(c_transcript)
-            if (isinstance(row[head_emotion], str)):
-                parentWord = len(re.findall(row[head_emotion], p_transcript))
-                childWord = len(re.findall(row[head_emotion], c_transcript))
-                df_counts.loc[indexCount, 'P_' + row[head_emotion]] = parentWord
-                df_counts.loc[indexCount, 'C_' + row[head_emotion]] = childWord
-            if (isinstance(row[head_emoter], str)):
-                parentWord = len(re.findall(row[head_emoter], p_transcript))
-                childWord = len(re.findall(row[head_emoter], c_transcript))
-                df_counts.loc[indexCount, 'P_' + row[head_emoter]] = parentWord
-                df_counts.loc[indexCount, 'C_' + row[head_emoter]] = childWord
-            if (isinstance(row[head_objects], str)):
-                parentWord = len(re.findall(row[head_objects], p_transcript))
-                childWord = len(re.findall(row[head_objects], c_transcript))
-                df_counts.loc[indexCount, 'P_' + row[head_objects]] = parentWord
-                df_counts.loc[indexCount, 'C_' + row[head_objects]] = childWord
-
-    df_counts.fillna(0, inplace=True)
-    # Once you are done, write your dataframe to a csv so you can run your statistics :)
-    df_counts.to_csv(saveDirectory + r'\word_counts_final.csv', index=True, index_label='Participant_ID')
-
-    # Give the user a message to let them know they are done.
-    print("\n\n\nOutput for each file successfully written to csv file in parsed folder\n\n\n")
-
-    # End of Program
->>>>>>> c47fe93a
+    main(sys.argv[1:])